"""
#------------------------------------------------------------------------------
# Модуль: ENVIRONMENT - Среда симуляции для системы LTE
#------------------------------------------------------------------------------
# Описание:
# Предоставляет среду для симуляции работы системы LTE, включая взаимодействие
# пользовательских устройств, планировщиков ресурсов и визуализацию результатов.
#------------------------------------------------------------------------------
# Версия: 1.0.0
# Дата последнего изменения: 2025-03-18
# Версия Python Kernel: 3.12.9
# Автор: Брагин Кирилл

# Зависимости:
# - UE_MODULE.py (модели пользовательского оборудования)
# - RES_GRID (модель ресурсной сетки LTE)
# - SCHEDULER.py (модель планировщика)
#------------------------------------------------------------------------------
"""

"""
Модуль: ENVIRONMENT - Интеграционная среда для симуляции LTE-сети
"""

import time
from typing import Dict, List, Optional, Union
import numpy as np
import math
import matplotlib
#matplotlib.use('TkAgg')  # Или 'Qt5Agg' для GUI бэкенда
import matplotlib.pyplot as plt
#%matplotlib
from matplotlib.lines import Line2D
from UE_MODULE import UECollection, UserEquipment
from BS_MODULE import BaseStation
from RES_GRID import RES_GRID_LTE
from SCHEDULER import RoundRobinScheduler, BestCQIScheduler, ProportionalFairScheduler, ProportionalFairScheduler_v2
from MOBILITY_MODEL import RandomWalkModel, RandomWaypointModel
from TRAFFIC_MODEL import PoissonModel
from CHANNEL_MODEL import UMiModel

class LTEGridVisualizer:
    def __init__(self, lte_grid):
        self.lte_grid = lte_grid
    
    def visualize_timeline_grid(self, tti_start=0, tti_end=None, scheduler_name: str = "Round Robin", ue_colors=None):
        """Визуализирует ресурсную сетку LTE с правильным расположением слотов по временной оси"""
        
        title = f"{scheduler_name} планировщик (TTI {tti_start}-{tti_end-1})\n"
        
        if tti_end is None:
            tti_end = min(tti_start + 5, self.lte_grid.total_tti)
        
        # Если цвета не заданы, создаем их по умолчанию
        if ue_colors is None:
            ue_colors = {}
                
        # Количество слотов = количество TTI × 2
        num_slots = (tti_end - tti_start) * 2
        rb_range = self.lte_grid.rb_per_slot
        
        # Создаем фигуру
        fig, ax = plt.subplots(figsize=(14, 10))
        
        # Настраиваем оси
        rb_range = self.lte_grid.rb_per_slot
        ax.set_xlim(-0.5, num_slots - 0.5)
        ax.set_ylim(-0.5, rb_range - 0.5)
        ax.set_title("LTE Resource Grid (Timeline View)")
        ax.set_xlabel('Time (slot)')
        ax.set_ylabel('Frequency (RB index)')
        
        # Метки только для начала каждого TTI (каждые два слота)
        ms_labels = []
        for tti in range(tti_start, tti_end):
            ms_labels.extend([f"{tti} мс", ""])  # Метка для первого слота, пусто для второго

        ax.set_xticks(range(num_slots))
        ax.set_xticklabels(ms_labels, rotation=45)
        
        ax.set_yticks(range(0, rb_range, 5))
        ax.grid(True, which='both', linestyle='--', linewidth=0.5, color='gray')
        
        # Рисуем вертикальные линии, разделяющие TTI
        for i in range(0, num_slots, 2):
            if i > 0:  # Не рисуем линию в начале графика
                ax.axvline(x=i - 0.5, color='red', linestyle='-', linewidth=1)
        
        # Создаем цветовую карту для UE_ID
        default_colors = plt.cm.tab10(np.linspace(0, 1, 10))

        # Сохраняем UE_ID для легенды
        unique_ue_ids = set()
        
        # Отрисовка занятых RB
        for tti in range(tti_start, tti_end):
            frame_idx = tti // 10
            subframe_idx = tti % 10
            slot_start_idx = (tti - tti_start) * 2
            for slot_num in [0, 1]:
                slot_id = f"sub_{subframe_idx}_slot_{slot_num}"
                slot_idx = slot_start_idx + slot_num
                for freq_idx in range(rb_range):
                    rb = self.lte_grid.GET_RB(tti, slot_id, freq_idx)
                    if rb and not rb.CHCK_RB():
                        ue_id = rb.UE_ID
                        unique_ue_ids.add(ue_id)
                        color = ue_colors.get(ue_id, default_colors[ue_id % 10])
                        ue_colors[ue_id] = color
                        rect = plt.Rectangle((slot_idx - 0.4, freq_idx - 0.4), 0.8, 0.8,
                                            facecolor=color, alpha=0.8, edgecolor='black')
                        ax.add_patch(rect)
                        ax.text(slot_idx, freq_idx, str(ue_id), ha='center', va='center',
                                fontsize=9, fontweight='bold', color='white')
    
        plt.tight_layout()
        plt.show()
        return fig, ax, ue_colors
    
    def _plot_slot_data(self, ax, data, tti_start, tti_end, title):
        """Отображение данных для конкретного слота"""
        # Создаем пустую сетку
        rb_range = self.lte_grid.rb_per_slot
        tti_range = tti_end - tti_start
        
        # Настраиваем оси и заголовок
        ax.set_xlim(-0.5, tti_range - 0.5)
        ax.set_ylim(-0.5, rb_range - 0.5)
        ax.set_title(title)
        ax.set_xlabel('TTI')
        ax.set_ylabel('Frequency (RB index)')
        
        # Добавляем линии сетки
        ax.set_xticks(range(tti_range))
        ax.set_xticklabels(range(tti_start, tti_end))
        ax.set_yticks(range(0, rb_range, 5))
        ax.grid(True, which='both', linestyle='--', linewidth=0.5, color='gray')
        
        # Создаем цветовую карту для UE_ID
        colors = plt.cm.tab10(np.linspace(0, 1, 10))  # 10 различных цветов
        
        # Отображаем каждый занятый ресурсный блок
        for item in data:
            tti_rel = item['tti'] - tti_start
            freq_idx = item['freq_idx']
            ue_id = item['UE_ID']
            
            # Определяем цвет блока (по UE_ID)
            color_idx = ue_id % 10
            
            # Рисуем прямоугольник для блока
            rect = plt.Rectangle(
                (tti_rel - 0.4, freq_idx - 0.4),
                0.8, 0.8,
                facecolor=colors[color_idx],
                alpha=0.8,
                edgecolor='black'
            )
            ax.add_patch(rect)
            
            # Добавляем текстовую метку с UE_ID
            ax.text(
                tti_rel, freq_idx,
                str(ue_id),
                ha='center', va='center',
                fontsize=9, fontweight='bold',
                color='white'
            )

def test_visualize_lte_timeline():
    """Тестовая функция для проверки корректной визуализации слотов по временной оси"""
    print("Создание ресурсной сетки LTE...")
    lte_grid = RES_GRID_LTE(bandwidth=10, num_frames=2)
    
    # Выделение различных ресурсных блоков
    # TTI 0
    lte_grid.ALLOCATE_RB(0, "sub_0_slot_0", 10, 1)
    lte_grid.ALLOCATE_RB(0, "sub_0_slot_1", 20, 2)
    lte_grid.ALLOCATE_RB(0, "sub_0_slot_1", 21, 2)
    
    # TTI 1
    lte_grid.ALLOCATE_RB_PAIR(1, 30, 3)  # Выделяет RB с индексом 30 в обоих слотах TTI 1
    
    # TTI 2 - демонстрация разных пользователей в одном частотном индексе в разных слотах
    lte_grid.ALLOCATE_RB(2, "sub_2_slot_0", 15, 4)
    lte_grid.ALLOCATE_RB(2, "sub_2_slot_1", 15, 5)
    
    # TTI 3 - выделение нескольких последовательных RB одному пользователю
    for rb_idx in range(40, 45):
        lte_grid.ALLOCATE_RB(3, "sub_3_slot_0", rb_idx, 6)
    
    # Визуализация с корректным отображением слотов по временной оси
    print("\nЗапуск визуализации по временной оси...")
    visualizer = LTEGridVisualizer(lte_grid)
    visualizer.visualize_timeline_grid(tti_start=0, tti_end=4)
    
    print("Визуализация завершена.")
    return lte_grid

def test_scheduler_with_buffer():
    """
    Расширенный тест работы планировщика Round Robin с буфером пользователей.
    Теперь выводит требования RB и фактические выделения без фиксированных проверок.
    """
    print("\n=== Расширенный тест планировщика с буфером ===")

    #------------------------------------------------------------------
    # Шаг 1: Инициализация ресурсной сетки (10 МГц, 1 кадр = 10 TTI)
    #------------------------------------------------------------------
    lte_grid = RES_GRID_LTE(bandwidth=10, num_frames=1)
    print("[OK] Ресурсная сеть инициализирована")

    #------------------------------------------------------------------
    # Шаг 2: Создание планировщика
    #------------------------------------------------------------------
    scheduler = BestCQIScheduler(lte_grid)
    print(f"[OK] Планировщик {scheduler.__class__.__name__} инициализирован")

    #------------------------------------------------------------------
    # Шаг 3: Создание пользователей и базовой станции
    #------------------------------------------------------------------
    bs = BaseStation(x=0, y=0, height=25.0, bandwidth=10)
    ue1 = UserEquipment(UE_ID=1, x=500, y=500, ue_class="pedestrian")
    ue2 = UserEquipment(UE_ID=2, x=1000, y=1000, ue_class="car")
    
    # Установка моделей канала
    ue1.SET_CH_MODEL(UMiModel(bs))
    ue2.SET_CH_MODEL(UMiModel(bs))
    print("[OK] Пользователи созданы")

    #------------------------------------------------------------------
    # Шаг 4: Добавление пакетов в буфер
    #------------------------------------------------------------------
    current_time = 0
    ue1.buffer.ADD_PACKET(15, creation_time=current_time, current_time=current_time)  # 1500 Б
    ue2.buffer.ADD_PACKET(4000, creation_time=current_time, current_time=current_time)  # 3000 Б
    print("[OK] Пакеты добавлены в буферы")

    #------------------------------------------------------------------
    # Шаг 5: Обновление позиций и качества канала
    #------------------------------------------------------------------
    ue1.UPD_POSITION(current_time, bs.position, bs.height)
    ue2.UPD_POSITION(current_time, bs.position, bs.height)
    ue1.UPD_CH_QUALITY()
    ue2.UPD_CH_QUALITY()
    print(f"[OK] CQI рассчитан: UE1={ue1.cqi}, UE2={ue2.cqi}")

    #------------------------------------------------------------------
    # Шаг 6: Подготовка данных для планировщика
    #------------------------------------------------------------------
    users = [
        {
            'UE_ID': 1,
            'buffer_size': ue1.buffer.current_size,
            'cqi': ue1.cqi,
            'ue': ue1
        },
        {
            'UE_ID': 2,
            'buffer_size': ue2.buffer.current_size,
            'cqi': ue2.cqi,
            'ue': ue2
        }
    ]

    #------------------------------------------------------------------
    # Шаг 7: Запуск планировщика для TTI=0
    #------------------------------------------------------------------
    result = scheduler.schedule(0, users)
    allocation = result['allocation']
    stats = result['statistics']

    #------------------------------------------------------------------
    # Шаг 8: Анализ распределения RB по слотам
    #------------------------------------------------------------------
    print("\nДетализация распределения RB:")
    
    # Получение подкадра (TTI=0)
    subframe = lte_grid.GET_SUBFRAME(0)
    
    # Анализ слота 0
    slot0 = subframe.slots[0]
    slot0_rbs = {rb.freq_idx: rb.UE_ID for rb in slot0.GET_ALL_RES_BLCK()}
    
    # Анализ слота 1
    slot1 = subframe.slots[1]
    slot1_rbs = {rb.freq_idx: rb.UE_ID for rb in slot1.GET_ALL_RES_BLCK()}

    print("\nСлот 0:")
    print("RB Индекс | Пользователь")
    print("-----------------------")
    for freq_idx in sorted(slot0_rbs.keys()):
        print(f"{freq_idx:8} | {slot0_rbs[freq_idx] or 'Свободен'}")

    print("\nСлот 1:")
    print("RB Индекс | Пользователь")
    print("-----------------------")
    for freq_idx in sorted(slot1_rbs.keys()):
        print(f"{freq_idx:8} | {slot1_rbs[freq_idx] or 'Свободен'}")

    #------------------------------------------------------------------
    # Шаг 9: Вывод параметров MCS для каждого пользователя
    #------------------------------------------------------------------
    print("\nПараметры MCS:")
    for user in users:
        cqi = user['cqi']
        mcs_params = scheduler.amc.CQI_TO_MCS.get(cqi, (0, 0))
        bits_per_rb = scheduler.amc.GET_BITS_PER_RB(cqi)
        
        print(f"\nUE {user['UE_ID']} (CQI={cqi}):")
        print(f"- Modulation: {'QPSK' if mcs_params[0] == 2 else '16QAM' if mcs_params[0] == 4 else '64QAM'}")
        print(f"- Code Rate: {mcs_params[1]:.3f}")
        print(f"- Биты/RB: {bits_per_rb}")

    #------------------------------------------------------------------
    # Шаг 10: Общая статистика
    #------------------------------------------------------------------
    print("\nИтоговая статистика:")
    total_effective = 0
    total_max = 0
    total_throughput = 0
    total_users = len(users)
    
    for user in users:
        ue_id = user['UE_ID']
        rb_count = len(allocation.get(ue_id, [])) * 2
        
        # Использование корректной статистики из планировщика
        throughput = stats['user_throughput'].get(ue_id, 0)
        effective = stats['user_effective_throughput'].get(ue_id, 0)
        max_throughput = stats['user_max_throughput'].get(ue_id, 0)
        utilization = (effective / max_throughput * 100) if max_throughput > 0 else 0
        
        print(f"\nUE {ue_id}:")
        print(f"  RB выделено: {rb_count}")
        print(f"  Макс. пропускная способность: {max_throughput:.2f} бит/мс")
        print(f"  Фактическая: {effective:.2f} бит/мс")
        print(f"  Утилизация RBG: {utilization:.1f}%")
        
        total_throughput += throughput
        total_effective += effective
        total_max += max_throughput
        system_utilization = (total_effective / total_max * 100) if total_max > 0 else 0
        
    # Средняя пропускная способность на TTI
    avg_throughput = total_throughput / total_users if total_users > 0 else 0
    print(f"\nСредняя пропускная способность в TTI: {avg_throughput:.2f} бит/мс")
    print(f"Всего выделено RB: {stats['total_allocated_rbs']}/100")
    print(f"\nОбщая утилизация системы: {system_utilization:.1f}%")
    print("[OK] Тест пройден успешно!")
    
def test_scheduler_grid():
    """Тест работы Round Robin планировщика с визуализацией полного фрейма"""
    print("\n=== Тест Proportional Fair (полный фрейм) ===")
    
    # Шаг 1: Инициализация компонентов
    lte_grid = RES_GRID_LTE(bandwidth=10, num_frames=2)  # 1 фрейм = 10 TTI
    visualizer = LTEGridVisualizer(lte_grid)
    scheduler = ProportionalFairScheduler(lte_grid)

    # Шаг 2: Создание пользователей
    bs = BaseStation(x=500, y=500, height=25.0, bandwidth=10)
    ue1 = UserEquipment(UE_ID=1, x=300, y=300, ue_class="pedestrian")
    ue2 = UserEquipment(UE_ID=2, x=700, y=700, ue_class="car")
    ue3 = UserEquipment(UE_ID=3, x=100, y=200, ue_class="car")
    ue1.buffer.ADD_PACKET(1, creation_time=0, current_time=0,ttl_ms=10000)
# =============================================================================
#     ue2.buffer.ADD_PACKET(10000, creation_time=0, current_time=0,ttl_ms=10000)
#     ue1.buffer.ADD_PACKET(2000, creation_time=0, current_time=0,ttl_ms=10000)
#     ue2.buffer.ADD_PACKET(3000, creation_time=0, current_time=0,ttl_ms=10000)
#     ue3.buffer.ADD_PACKET(30000, creation_time=0, current_time=0,ttl_ms=10000)
# =============================================================================
    
    # Настройка моделей
    ue1.SET_MOBILITY_MODEL(RandomWaypointModel(x_min=0, x_max=1000, y_min=0, y_max=1000, pause_time=10))
    ue1.SET_TRAFFIC_MODEL(PoissonModel(packet_rate=1000))
    ue1.SET_CH_MODEL(UMiModel(bs))
    
    ue2.SET_MOBILITY_MODEL(RandomWalkModel(x_min=0, x_max=1000, y_min=0, y_max=1000))
    ue2.SET_TRAFFIC_MODEL(PoissonModel(packet_rate=10000))
    ue2.SET_CH_MODEL(UMiModel(bs))
    
    ue3.SET_MOBILITY_MODEL(RandomWalkModel(x_min=0, x_max=1000, y_min=0, y_max=1000))
    ue3.SET_TRAFFIC_MODEL(PoissonModel(packet_rate=1000))
    ue3.SET_CH_MODEL(UMiModel(bs))
    
    sim_duration = 20 # Время симуляции (в мс)
    update_interval = 1 # Интервал обновления параметров пользователя (в мс)

    cqi_history = {
        1: [],
        2: [],
        3: []
    } 

    # Шаг 3: Основной цикл симуляции 
    for current_time in range(update_interval, sim_duration + 1, update_interval):  # 0-9 TTI (полный фрейм)
    
        # Генерация трафика
        print("\n======== ГЕНЕРАЦИЯ ТРАФИКА ========")
# =============================================================================
#         ue1.GEN_TRFFC(current_time, update_interval)
#         ue2.GEN_TRFFC(current_time, update_interval)
#         ue3.GEN_TRFFC(current_time, update_interval)
# =============================================================================
        print("===================================")
        
        # Обновление состояния
        ue1.UPD_POSITION(update_interval, bs.position, bs.height)
        ue2.UPD_POSITION(update_interval, bs.position, bs.height)
        ue3.UPD_POSITION(update_interval, bs.position, bs.height)
        ue1.UPD_CH_QUALITY()
        ue2.UPD_CH_QUALITY()
        ue3.UPD_CH_QUALITY()
        
        # Логирование CQI
        cqi_history[1].append(ue1.cqi)
        cqi_history[2].append(ue2.cqi)
        cqi_history[3].append(ue3.cqi)
        
        # Цикл по каждому TTI
        for tti in range(current_time - update_interval, current_time):
            # Подготовка данных для планировщика
            users = [
                {
                    'UE_ID': 1,
                    'buffer_size': ue1.buffer.current_size,
                    'cqi': ue1.cqi,
                    'ue': ue1
                },
                {
                    'UE_ID': 2,
                    'buffer_size': ue2.buffer.current_size,
                    'cqi': ue2.cqi,
                    'ue': ue2
                },
                {
                    'UE_ID': 3,
                    'buffer_size': ue3.buffer.current_size,
                    'cqi': ue3.cqi,
                    'ue': ue3
                }
            ]
            
            # Вывод параметров для каждого TTI
            print(f"\n[TTI {tti}]")
            print(f"CQI: UE1={ue1.cqi}, UE2={ue2.cqi}, UE3={ue3.cqi}")
            print(f"Buffer Size: UE1={ue1.buffer.current_size}B, UE2={ue2.buffer.current_size}B, UE3={ue3.buffer.current_size}B")
            
            # Запуск планировщика
            scheduler.schedule(tti, users)

    # Шаг 4: Визуализация всего фрейма
    print("\nВизуализация распределения ресурсов:")
    fig, ax, ue_colors = visualizer.visualize_timeline_grid(
        tti_start=0, 
        tti_end=sim_duration,
        scheduler_name= {scheduler.__class__.__name__} # <-- Добавлен параметр
    )
    
    # Дополнительные аннотации
    ax.set_title(
        f"{scheduler.__class__.__name__} планировщик (полный фрейм)\n"
        f"UE1: Средний CQI={np.mean(ue1.CQI_values):.1f}\n"
        f"UE2: Средний CQI={np.mean(ue2.CQI_values):.1f}"
        f"UE3: Средний CQI={np.mean(ue3.CQI_values):.1f}"
    )
    
    # Легенда
    legend_elements = [
        Line2D([0], [0], color=ue_colors[ue_id], lw=4, label=f'UE{ue_id}')
        for ue_id in sorted(ue_colors.keys())
    ]
    
    ax.legend(handles=legend_elements, loc='lower right')
    
    plt.tight_layout()
    plt.show()
    print("[OK] Тест завершен с визуализацией")

def test_scheduler_with_metrics():
    
    sim_duration = 5000 # Время симуляции (в мс)
    update_interval = 5 # Интервал обновления параметров пользователя (в мс)
    num_frames = int(np.ceil(sim_duration / 10))
    bandwidth = 10
    inf = math.inf

    bs = BaseStation(x=1000, y=1000, height=25.0, bandwidth=bandwidth)
    ue1 = UserEquipment(UE_ID=1, x=800, y=800, ue_class="pedestrian", buffer_size=inf)
    ue2 = UserEquipment(UE_ID=2, x=500, y=500, ue_class="car", buffer_size=inf)
    ue3 = UserEquipment(UE_ID=3, x=100, y=100, ue_class="car", buffer_size=inf)
    
    ue1.SET_MOBILITY_MODEL(RandomWaypointModel(x_min=0, x_max=2000, y_min=0, y_max=2000, pause_time=10))
    ue1.SET_CH_MODEL(UMiModel(bs))
    
    ue2.SET_MOBILITY_MODEL(RandomWalkModel(x_min=0, x_max=2000, y_min=0, y_max=2000))
    ue2.SET_CH_MODEL(UMiModel(bs))
    
    ue3.SET_MOBILITY_MODEL(RandomWalkModel(x_min=0, x_max=2000, y_min=0, y_max=2000))
    ue3.SET_CH_MODEL(UMiModel(bs))
    
    lte_grid = RES_GRID_LTE(bandwidth=bandwidth, num_frames=num_frames)
    scheduler = BestCQIScheduler(lte_grid)
    
    total_throughput_tti = []
    
    users_throughput = {
        1: [],
        2: [],
        3: []
    }
    
    users_rb_count = {
        1: [],
        2: [],
        3: []
    }
    
    for current_time in range(update_interval, sim_duration + 1, update_interval):

        ue1.UPD_POSITION(update_interval, bs.position, bs.height)
        ue2.UPD_POSITION(update_interval, bs.position, bs.height)
        ue3.UPD_POSITION(update_interval, bs.position, bs.height)
        
        ue1.UPD_CH_QUALITY()
        ue2.UPD_CH_QUALITY()
        ue3.UPD_CH_QUALITY() 
        
        ue1.buffer.ADD_PACKET(inf, creation_time=current_time, current_time=current_time,ttl_ms=1)
        ue2.buffer.ADD_PACKET(inf, creation_time=current_time, current_time=current_time,ttl_ms=1)
        ue3.buffer.ADD_PACKET(inf, creation_time=current_time, current_time=current_time,ttl_ms=1)
        
        for tti in range(current_time - update_interval, current_time):
            # Подготовка данных для планировщика
            users = [
                {
                    'UE_ID': 1,
                    'buffer_size': ue1.buffer.current_size,
                    'cqi': ue1.cqi,
                    'ue': ue1
                },
                {
                    'UE_ID': 2,
                    'buffer_size': ue2.buffer.current_size,
                    'cqi': ue2.cqi,
                    'ue': ue2
                },
                {
                    'UE_ID': 3,
                    'buffer_size': ue3.buffer.current_size,
                    'cqi': ue3.cqi,
                    'ue': ue3
                }
            ]
            
            # Вывод параметров для каждого TTI
            print(f"\n[TTI {tti}]")
            print(f"CQI: UE1={ue1.cqi}, UE2={ue2.cqi}, UE3={ue3.cqi}")
            print(f"Buffer Size: UE1={ue1.buffer.current_size}B, UE2={ue2.buffer.current_size}B, UE3={ue3.buffer.current_size}B")
            
            # Запуск планировщика
            result = scheduler.schedule(tti, users)
            allocation = result['allocation']
            
            total_throughput = 0
            for user in users:
                ue_id = user['UE_ID']
                rb_count = len(allocation.get(ue_id, [])) * 2
                users_rb_count[ue_id].append(rb_count)
                throughput = user['ue'].current_throughput
                total_throughput += throughput
                
            # Пропускная способность на TTI         
            total_throughput = (total_throughput) / 1048576 # бит/мс -> мбит/с
            total_throughput_tti.append(total_throughput)
    
            users_throughput[1].append(ue1.current_throughput / 1048576)
            users_throughput[2].append(ue2.current_throughput / 1048576)
            users_throughput[3].append(ue3.current_throughput / 1048576)
                
            
    # Подготовка данных для построения графиков
    tti_range = range(0, sim_duration, 10)
    
    frame_throughput = [
    np.mean(total_throughput_tti[i:i+10]) 
    for i in range(0, len(total_throughput_tti), 10)
    ]
    
    users_frame_throughput = {
    ue_id: [
        np.mean(user_tti_throughputs[i:i+10]) 
        for i in range(0, len(user_tti_throughputs), 10)
    ]
    for ue_id, user_tti_throughputs in users_throughput.items()
    }
    
    average_throughput_per_user = {
    ue_id: np.mean(throughput) for ue_id, throughput in users_throughput.items()
    }
    
    users_frame_rb = {
        ue_id: [
            np.sum(user_tti_rbs[i:i+10])
            for i in range(0, len(user_tti_rbs), 10)
        ]
        for ue_id, user_tti_rbs in users_rb_count.items()
    }
    
    # Расчет Jain's Fairness Index для каждого кадра (по пропускной способности)
    fairness_per_frame = []
    for i in range(num_frames):
        frame_throughputs = [users_frame_throughput[ue_id][i] for ue_id in users_frame_throughput]
        frame_throughputs = np.array(frame_throughputs)
        fairness = (np.sum(frame_throughputs) ** 2) / (len(frame_throughputs) * np.sum(frame_throughputs ** 2))
        fairness_per_frame.append(fairness)
        
    # Расчет Jain's Fairness Index для всей симуляции (по пропускной способности)
    throughputs = np.array(list(average_throughput_per_user.values()))
    fairness_index = (np.sum(throughputs) ** 2) / (len(throughputs) * np.sum(throughputs ** 2))
    
    # Расчет Jain's Fairness Index для каждого кадра (по выделенным RB)
    rb_fairness_per_frame = []
    for i in range(num_frames):
        frame_rb = [users_frame_rb[ue_id][i] for ue_id in users_frame_rb]
        frame_rb = np.array(frame_rb)
        fairness = (np.sum(frame_rb) ** 2) / (len(frame_rb) * np.sum(frame_rb ** 2))
        rb_fairness_per_frame.append(fairness)
        
    # Расчет Jain's Fairness Index для всей симуляции (по выделенным RB)    
    total_rbs = np.array([np.sum(rb_list) for rb_list in users_rb_count.values()])
    numerator = np.square(np.sum(total_rbs, dtype=np.float64))
    denominator = len(total_rbs) * np.sum(np.square(total_rbs, dtype=np.float64))
    rb_fairness_index = numerator / denominator
    
    
    # ===== ГРАФИКИ ПРОПУСКНОЙ СПОСОБНОСТИ =====
    # График пропускной способности соты
    plt.figure(figsize=(10, 6))
    plt.plot(tti_range, frame_throughput)
    plt.title(f"Пропускная способность соты при планировщике {scheduler.__class__.__name__}")
    plt.xlabel("TTI")
    plt.ylabel("Пропускная способность (Мбит/с)")
    plt.grid(True)
    plt.show()    
    
    # Графики пропускной способности пользователей
    for ue_id, throughput_list in users_frame_throughput.items():
        plt.figure(figsize=(10, 6))
        plt.plot(tti_range, throughput_list, label=f'UE{ue_id}', color='red')
        plt.title(f"Пропускная способность UE{ue_id} при планировщике {scheduler.__class__.__name__}")
        plt.xlabel("TTI")
        plt.ylabel("Пропускная способность (Мбит/с)")
        plt.grid(True)
        plt.legend()
        plt.show()
       
    # Boxplot'ы для пропускной способности пользователей
    plt.figure(figsize=(10, 6))
    plt.boxplot([users_frame_throughput[ue_id] for ue_id in sorted(users_frame_throughput.keys())],
                labels=[f'UE{ue_id}' for ue_id in sorted(users_frame_throughput.keys())],
                patch_artist=True,
                medianprops=dict(color='orange', linewidth=2))
    plt.title("Boxplot пропускной способности для каждого пользователя")
    plt.ylabel("Пропускная способность (Мбит/с)")
    plt.grid(True)
    plt.show()

    # Столбчатый график средней пропускной способности для каждого пользователя
    ue_ids = [f'UE{ue_id}' for ue_id in average_throughput_per_user.keys()]
    avg_values = list(average_throughput_per_user.values())
    plt.figure(figsize=(10, 6))
    bars = plt.bar(ue_ids, avg_values, edgecolor='black', width=0.3, zorder=3)
    
    for bar in bars:
        height = bar.get_height()
        plt.text(bar.get_x() + bar.get_width() / 2.0, height + 0.01, 
                 f'{height:.2f}', ha='center', va='bottom', fontsize=10)
    
    plt.title(f"Средняя пропускная способность каждого пользователя при планировщике {scheduler.__class__.__name__}")
    plt.ylabel("Пропускная способность (Мбит/с)")
    plt.grid(zorder=0)
    plt.tight_layout()
    plt.show()
    
    # ===== ГРАФИКИ ИНДЕКСА СПРАВЕДЛИВОСТИ =====  
    # График индекса справедливости во времени (по пропускной способности)
    plt.figure(figsize=(10, 6))
    plt.plot(tti_range, fairness_per_frame, color='green')
    plt.title(f"Индекс справедливости Джайна во времени при планировщике {scheduler.__class__.__name__} (по пропускной способности)")
    plt.xlabel("TTI")
    plt.ylabel("Справедливость")
    plt.ylim(0, 1.05)
    plt.grid(True)
    plt.show()
    
    # График индекса справедливости за всё время симуляции (по пропускной способности)
    plt.figure(figsize=(10, 6))
    bar = plt.bar(['Jain Fairness'], 
                  [fairness_index], 
                  color='green', 
                  edgecolor='black', 
                  width=0.2, 
                  zorder=3)
    
    plt.text(0, fairness_index + 0.01, f'{fairness_index:.4f}', ha='center', va='bottom', fontsize=10)
    plt.title(f"Индекс справедливости Джайна при планировщике {scheduler.__class__.__name__} (по пропускной способности)")
    plt.ylim(0, 1.05)
    plt.ylabel("Справедливость")
    plt.grid(zorder=0)
    plt.tight_layout()
    plt.show()
    
    # График индекса справедливости во времени (по выделенным RB)
    plt.figure(figsize=(10, 6))
    plt.plot(tti_range, rb_fairness_per_frame, color='purple')
    plt.title(f"Справедливость по RB при планировщике {scheduler.__class__.__name__} (по выделенным RB)")
    plt.xlabel("TTI")
    plt.ylabel("Справедливость")
    plt.ylim(0, 1.05)
    plt.grid(True)
    plt.show()
    
    # График индекса справедливости за всё время симуляции (по выделенным RB)
    plt.figure(figsize=(10, 6))
    bar = plt.bar(['Jain Fairness'], 
                  [rb_fairness_index], 
                  color='purple', 
                  edgecolor='black', 
                  width=0.2, 
                  zorder=3)
    
    plt.text(0, rb_fairness_index + 0.01, f'{rb_fairness_index:.4f}', ha='center', va='bottom', fontsize=10)
    plt.title(f"Индекс справедливости Джайна при планировщике {scheduler.__class__.__name__} (по выделенным RB)")
    plt.ylim(0, 1.05)
    plt.ylabel("Справедливость")
    plt.grid(zorder=0)
    plt.tight_layout()
    plt.show()
    
    print(f"\nИндекс справедливости Джайна (по пропускной способности): {fairness_index:.4f}")
    print(f"Индекс справедливости Джайна (по выделенным RB): {rb_fairness_index:.4f}")
    print(f"Средняя пропускная способность соты за симуляцию: {np.mean(total_throughput_tti)} Мбит/с\n")
    
if __name__ == "__main__":
    #test_scheduler_with_buffer()
    #test_visualize_lte_timeline()
<<<<<<< HEAD
    #test_scheduler_grid()
    test_scheduler_with_metrics()
    print("Все тесты успешно пройдены!")
=======
    test_scheduler_grid()
    print("Все тесты успешно пройдены!")
>>>>>>> 9748f69a
<|MERGE_RESOLUTION|>--- conflicted
+++ resolved
@@ -746,11 +746,6 @@
 if __name__ == "__main__":
     #test_scheduler_with_buffer()
     #test_visualize_lte_timeline()
-<<<<<<< HEAD
     #test_scheduler_grid()
     test_scheduler_with_metrics()
     print("Все тесты успешно пройдены!")
-=======
-    test_scheduler_grid()
-    print("Все тесты успешно пройдены!")
->>>>>>> 9748f69a
